--- conflicted
+++ resolved
@@ -5,15 +5,8 @@
 import PlexLogin from '@app/components/Login/PlexLogin';
 import useSettings from '@app/hooks/useSettings';
 import { Transition } from '@headlessui/react';
-<<<<<<< HEAD
-import { XCircleIcon } from '@heroicons/react/solid';
+import { XCircleIcon } from '@heroicons/react/24/solid';
 import { useState } from 'react';
-=======
-import { XCircleIcon } from '@heroicons/react/24/solid';
-import axios from 'axios';
-import { useRouter } from 'next/dist/client/router';
-import { useEffect, useState } from 'react';
->>>>>>> 1e2c6f46
 import { defineMessages, useIntl } from 'react-intl';
 import useSWR from 'swr';
 
