import Button from '@app/components/Common/Button';
import SensitiveInput from '@app/components/Common/SensitiveInput';
import useSettings from '@app/hooks/useSettings';
<<<<<<< HEAD
import { useUser } from '@app/hooks/useUser';
import { LoginIcon, SupportIcon } from '@heroicons/react/outline';
=======
import {
  ArrowLeftOnRectangleIcon,
  LifebuoyIcon,
} from '@heroicons/react/24/outline';
>>>>>>> 1e2c6f46
import axios from 'axios';
import { Field, Form, Formik } from 'formik';
import Link from 'next/link';
import { useRouter } from 'next/router';
import { defineMessages, useIntl } from 'react-intl';
import * as Yup from 'yup';

const messages = defineMessages({
  email: 'Email Address',
  password: 'Password',
  validationemailrequired: 'You must provide a valid email address',
  validationpasswordrequired: 'You must provide a password',
  loginerror: 'Something went wrong while trying to sign in.',
  signingin: 'Signing In…',
  signin: 'Sign In',
  forgotpassword: 'Forgot Password?',
});

type LocalLoginProps = {
  onError: (errorMessage: string) => void;
};

const LocalLogin = ({ onError }: LocalLoginProps) => {
  const intl = useIntl();
  const router = useRouter();
  const { revalidate } = useUser();
  const settings = useSettings();

  const LoginSchema = Yup.object().shape({
    email: Yup.string()
      .email()
      .required(intl.formatMessage(messages.validationemailrequired)),
    password: Yup.string().required(
      intl.formatMessage(messages.validationpasswordrequired)
    ),
  });

  const passwordResetEnabled =
    settings.currentSettings.applicationUrl &&
    settings.currentSettings.emailEnabled;

  return (
    <Formik
      initialValues={{
        email: '',
        password: '',
      }}
      validationSchema={LoginSchema}
      onSubmit={async (values) => {
        try {
          const response = await axios.post('/api/v1/auth/local', {
            email: values.email,
            password: values.password,
          });

          if (response.data?.id) {
            const user = await revalidate();

            if (user) {
              router.push('/');
            }
          }
        } catch (e) {
          onError(intl.formatMessage(messages.loginerror));
        }
      }}
    >
      {({ errors, touched, isSubmitting, isValid }) => {
        return (
          <Form data-testid="local-login-form">
            <div>
              <label htmlFor="email" className="text-label">
                {intl.formatMessage(messages.email)}
              </label>
              <div className="mt-1 mb-2 sm:col-span-2 sm:mt-0">
                <div className="form-input-field">
                  <Field
                    id="email"
                    name="email"
                    type="text"
                    inputMode="email"
                    data-testid="email"
                  />
                </div>
                {errors.email &&
                  touched.email &&
                  typeof errors.email === 'string' && (
                    <div className="error">{errors.email}</div>
                  )}
              </div>
              <label htmlFor="password" className="text-label">
                {intl.formatMessage(messages.password)}
              </label>
              <div className="mt-1 mb-2 sm:col-span-2 sm:mt-0">
                <div className="form-input-field">
                  <SensitiveInput
                    as="field"
                    id="password"
                    name="password"
                    type="password"
                    autoComplete="current-password"
                    data-testid="password"
                  />
                </div>
                {errors.password &&
                  touched.password &&
                  typeof errors.password === 'string' && (
                    <div className="error">{errors.password}</div>
                  )}
              </div>
            </div>
            <div className="mt-8 border-t border-gray-700 pt-5">
              <div className="flex flex-row-reverse justify-between">
                <span className="inline-flex rounded-md shadow-sm">
                  <Button
                    buttonType="primary"
                    type="submit"
                    disabled={isSubmitting || !isValid}
                    data-testid="local-signin-button"
                  >
                    <LoginIcon />
                    <span>
                      {isSubmitting
                        ? intl.formatMessage(messages.signingin)
                        : intl.formatMessage(messages.signin)}
                    </span>
                  </Button>
                </span>
                {passwordResetEnabled && (
                  <span className="inline-flex rounded-md shadow-sm">
<<<<<<< HEAD
                    <Link href="/resetpassword" passHref>
                      <Button as="a" buttonType="ghost">
                        <SupportIcon />
                        <span>
                          {intl.formatMessage(messages.forgotpassword)}
                        </span>
                      </Button>
                    </Link>
                  </span>
                )}
=======
                    <Button
                      buttonType="primary"
                      type="submit"
                      disabled={isSubmitting || !isValid}
                      data-testid="local-signin-button"
                    >
                      <ArrowLeftOnRectangleIcon />
                      <span>
                        {isSubmitting
                          ? intl.formatMessage(messages.signingin)
                          : intl.formatMessage(messages.signin)}
                      </span>
                    </Button>
                  </span>
                  {passwordResetEnabled && (
                    <span className="inline-flex rounded-md shadow-sm">
                      <Link href="/resetpassword" passHref>
                        <Button as="a" buttonType="ghost">
                          <LifebuoyIcon />
                          <span>
                            {intl.formatMessage(messages.forgotpassword)}
                          </span>
                        </Button>
                      </Link>
                    </span>
                  )}
                </div>
>>>>>>> 1e2c6f46
              </div>
            </div>
          </Form>
        );
      }}
    </Formik>
  );
};

export default LocalLogin;<|MERGE_RESOLUTION|>--- conflicted
+++ resolved
@@ -1,15 +1,11 @@
 import Button from '@app/components/Common/Button';
 import SensitiveInput from '@app/components/Common/SensitiveInput';
 import useSettings from '@app/hooks/useSettings';
-<<<<<<< HEAD
 import { useUser } from '@app/hooks/useUser';
-import { LoginIcon, SupportIcon } from '@heroicons/react/outline';
-=======
 import {
   ArrowLeftOnRectangleIcon,
   LifebuoyIcon,
 } from '@heroicons/react/24/outline';
->>>>>>> 1e2c6f46
 import axios from 'axios';
 import { Field, Form, Formik } from 'formik';
 import Link from 'next/link';
@@ -130,7 +126,7 @@
                     disabled={isSubmitting || !isValid}
                     data-testid="local-signin-button"
                   >
-                    <LoginIcon />
+                    <ArrowLeftOnRectangleIcon />
                     <span>
                       {isSubmitting
                         ? intl.formatMessage(messages.signingin)
@@ -140,10 +136,9 @@
                 </span>
                 {passwordResetEnabled && (
                   <span className="inline-flex rounded-md shadow-sm">
-<<<<<<< HEAD
                     <Link href="/resetpassword" passHref>
                       <Button as="a" buttonType="ghost">
-                        <SupportIcon />
+                        <LifebuoyIcon />
                         <span>
                           {intl.formatMessage(messages.forgotpassword)}
                         </span>
@@ -151,35 +146,6 @@
                     </Link>
                   </span>
                 )}
-=======
-                    <Button
-                      buttonType="primary"
-                      type="submit"
-                      disabled={isSubmitting || !isValid}
-                      data-testid="local-signin-button"
-                    >
-                      <ArrowLeftOnRectangleIcon />
-                      <span>
-                        {isSubmitting
-                          ? intl.formatMessage(messages.signingin)
-                          : intl.formatMessage(messages.signin)}
-                      </span>
-                    </Button>
-                  </span>
-                  {passwordResetEnabled && (
-                    <span className="inline-flex rounded-md shadow-sm">
-                      <Link href="/resetpassword" passHref>
-                        <Button as="a" buttonType="ghost">
-                          <LifebuoyIcon />
-                          <span>
-                            {intl.formatMessage(messages.forgotpassword)}
-                          </span>
-                        </Button>
-                      </Link>
-                    </span>
-                  )}
-                </div>
->>>>>>> 1e2c6f46
               </div>
             </div>
           </Form>
