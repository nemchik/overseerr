--- conflicted
+++ resolved
@@ -71,11 +71,8 @@
     "pulltorefreshjs": "0.1.22",
     "react": "18.2.0",
     "react-ace": "10.1.0",
-<<<<<<< HEAD
-=======
     "react-animate-height": "2.1.2",
     "react-aria": "3.22.0",
->>>>>>> 1e2c6f46
     "react-dom": "18.2.0",
     "react-intersection-observer": "9.4.1",
     "react-intl": "6.2.5",
